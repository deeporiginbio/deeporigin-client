--- conflicted
+++ resolved
@@ -63,7 +63,7 @@
     assert protein.pdb_id == "1EBY"
 
 
-<<<<<<< HEAD
+
 def test_extract_ligand():
     protein = Protein.from_pdb_id("1EBY")
     ligand = protein.extract_ligand()
@@ -71,7 +71,7 @@
     assert (
         ligand.smiles
         == "OC(N[C@H]1C2CCCCC2C[C@H]1O)[C@H](OCC1CCCCC1)[C@H](O)[C@@H](O)[C@@H](OCC1CCCCC1)[C@@H](O)N[C@H]1C2CCCCC2C[C@H]1O"
-=======
+
 def test_protein_base64():
     """Test that we can convert a Protein to base64 and back"""
     # Create a protein using from_pdb_id
@@ -93,5 +93,4 @@
         new_protein.structure.coord,
         protein.structure.coord,
         decimal=3,
->>>>>>> c3bb6585
     )