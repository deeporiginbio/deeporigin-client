--- conflicted
+++ resolved
@@ -74,17 +74,6 @@
         self.sync()
 
         if self._viz_func is None:
-<<<<<<< HEAD
-            if self._attributes[0]["tool"]["key"] == tool_mapper["Docking"]:
-                self._viz_func = job_viz_functions._viz_func_docking
-                self._name_func = job_viz_functions._name_func_docking
-            elif self._attributes[0]["tool"]["key"] == tool_mapper["ABFE"]:
-                self._viz_func = job_viz_functions._viz_func_abfe
-                self._name_func = job_viz_functions._name_func_abfe
-            elif self._attributes[0]["tool"]["key"] == tool_mapper["RBFE"]:
-                self._viz_func = job_viz_functions._viz_func_rbfe
-                self._name_func = job_viz_functions._name_func_rbfe
-=======
             if (
                 isinstance(self._tool, list)
                 and len(self._tool) > 0
@@ -97,7 +86,7 @@
                 elif self._tool[0]["key"] == tool_mapper["ABFE"]:
                     self._viz_func = job_viz_functions._viz_func_abfe
                     self._name_func = job_viz_functions._name_func_abfe
->>>>>>> 9238242b
+
 
     @classmethod
     def from_ids(
