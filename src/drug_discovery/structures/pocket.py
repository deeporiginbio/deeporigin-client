"""
A simplified class representing a binding pocket in a protein structure.

The Pocket class stores only the essential coordinate information needed for
pocket analysis and visualization, removing the complexity of maintaining
full biotite structure objects.

Attributes:
    file_path (Optional[Path]): Path to the PDB file containing the pocket.
    coordinates (Optional[np.ndarray]): 3D coordinates of the pocket atoms.
    name (Optional[str]): Name of the pocket.
    color (str): Color for visualization (default: "red").
    props (Optional[Dict[str, Any]]): Additional properties of the pocket.
"""

from dataclasses import dataclass, field
<<<<<<< HEAD
import io
from io import StringIO
=======
>>>>>>> 8a762054
import os
from pathlib import Path
from typing import Any, Dict, List, Optional

<<<<<<< HEAD
import biotite.structure as struc
from biotite.structure import AtomArrayStack
import biotite.structure.io.pdb as pdb
=======
>>>>>>> 8a762054
from biotite.structure.io.pdb import PDBFile
from deeporigin_molstar import ProteinViewer
import numpy as np
import pandas as pd
from tabulate import tabulate
from termcolor import colored

from deeporigin.drug_discovery.structures.ligand import Ligand
from deeporigin.drug_discovery.utilities.visualize import jupyter_visualization
from deeporigin.utils.constants import POCKETS_BASE_DIR


@dataclass
class Pocket:
    """A simplified class representing a binding pocket in a protein structure.

    This class focuses on coordinate-based operations and removes the complexity
    of maintaining full biotite structure objects. It provides essential methods
    for pocket analysis, visualization, and coordinate manipulation.
    """

    file_path: Optional[Path] = None
    block_type: str = ""
    block_content: str = ""
    color: str = "red"
    name: Optional[str] = None
    pdb_id: Optional[str] = None
    index: Optional[int] = 0
    props: Optional[Dict[str, Any]] = field(default_factory=dict)
    coordinates: Optional[np.ndarray] = None

    def __post_init__(self):
        if self.file_path is not None:
            # Load coordinates directly from PDB file
            structure_file = PDBFile.read(str(self.file_path))
            structure = structure_file.get_structure()

            # Handle AtomArrayStack by taking the first structure
            if (
                hasattr(structure, "__len__")
                and len(structure) > 0
                and hasattr(structure[0], "coord")
            ):
                self.coordinates = structure[0].coord
            elif hasattr(structure, "coord"):
                self.coordinates = structure.coord
            else:
                raise ValueError("Could not extract coordinates from structure")

        # Set name if not provided
        if self.name is None:
            if self.file_path:
                self.name = self.file_path.stem
            else:
                self.name = "Unknown_Pocket"
                directory = Path(self.get_directory())
                directory.mkdir(parents=True, exist_ok=True)
                num = len(list(directory.glob(f"{self.name}*")))
                self.name = f"{self.name}_{num + 1}"

    @classmethod
    def from_pdb_file(
        cls,
        pdb_file_path: str | Path,
        name: Optional[str] = None,
        **kwargs: Any,
    ) -> "Pocket":
        """
        Create a Pocket instance from a PDB file.

        Args:
            pdb_file_path (str | Path): Path to the PDB file.
            name (Optional[str]): Name for the pocket.
            **kwargs: Additional arguments to pass to the Pocket constructor.

        Returns:
            Pocket: A new Pocket instance.
        """
        pdb_file_path = Path(pdb_file_path)
        if not pdb_file_path.exists():
            raise FileNotFoundError(f"The file {pdb_file_path} does not exist.")

        # Load coordinates directly from PDB file
        structure_file = PDBFile.read(str(pdb_file_path))
        structure = structure_file.get_structure()

        # Handle AtomArrayStack by taking the first structure
        if (
            hasattr(structure, "__len__")
            and len(structure) > 0
            and hasattr(structure[0], "coord")
        ):
            coordinates = structure[0].coord
        elif hasattr(structure, "coord"):
            coordinates = structure.coord
        else:
            raise ValueError("Could not extract coordinates from structure")

        if name is None:
            name = pdb_file_path.stem

        pocket = cls(
            file_path=pdb_file_path,
            name=name,
            coordinates=coordinates,
            **kwargs,
        )
        return pocket

    def __repr__(self):
        # Single table with all info
        table_data = [
            ["Name", self.name],
            ["Color", self.color],
        ]

        # Add properties if available
        if self.props:
            table_data.extend(
                [
                    ["Volume", f"{self.props.get('volume', 'N/A')} Å³"],
                    ["Total SASA", f"{self.props.get('total_SASA', 'N/A')} Å²"],
                    ["Polar SASA", f"{self.props.get('polar_SASA', 'N/A')} Å²"],
                    [
                        "Polar/Apolar SASA ratio",
                        f"{self.props.get('polar_apolar_SASA_ratio', 'N/A')}",
                    ],
                    ["Hydrophobicity", f"{self.props.get('hydrophobicity', 'N/A')}"],
                    ["Polarity", f"{self.props.get('polarity', 'N/A')}"],
                    [
                        "Drugability score",
                        f"{self.props.get('drugability_score', 'N/A')}",
                    ],
                ]
            )

        return f"Pocket:\n{tabulate(table_data, tablefmt='rounded_grid')}"

    def get_center(self) -> np.ndarray:
        """
        Get the center of the pocket based on its coordinates.

        Returns:
            np.ndarray: A numpy array containing the center of the pocket.
        """
        if self.coordinates is None:
            raise ValueError("No coordinates loaded for this pocket")
        return self.coordinates.mean(axis=0)

    @classmethod
    def from_residue_number(
        self,
        protein,
        residue_number: int,
        chain_id: str = None,
        cutoff: float = 5.0,
    ) -> "Pocket":
        """
        Creates a pocket centered on a given residue (by number)

        Args:
            protein (Protein) : A DeepOrigin Protein Object
            residue_number (int) : Residue number of the target residue
            chain_id (str) : Chain ID that the residue is in
            cutoff (float) : Minimum distance cuttoff (Angstroms) from target residue to be included in pocket
        Returns:
            A Pocket object matching the above design.
        """

        structure = protein.structure

        if residue_number not in structure.res_id:
            raise ValueError(f"Residue number {residue_number} not found in structure.")

        target_mask = structure.res_id == residue_number

        # Filter by chain if specified
        if chain_id is not None:
            if chain_id not in structure.chain_id:
                raise ValueError(f"Chain {chain_id} not found in structure.")
            target_mask &= structure.chain_id == chain_id

        # Select the targeted residue
        target_atoms = structure[target_mask]
        target_coords = target_atoms.coord

        # Get all unique residues in the structure to compare against
        all_residue_ids = np.unique(structure.res_id)

        selected_residues = []

        for res_id in all_residue_ids:
            # Get atoms for current residue
            res_mask = structure.res_id == res_id

            current_res_atoms = structure[res_mask]
            current_coords = current_res_atoms.coord

            # Get the acutal distances
            diff = target_coords[:, np.newaxis, :] - current_coords[np.newaxis, :, :]
            distances = np.sqrt(np.sum(diff**2, axis=2))
            min_distance = np.min(distances)

            if min_distance <= cutoff:
                selected_residues.append(int(res_id))

        # Mask the pocket itself
        pocket_mask = np.isin(structure.res_id, selected_residues)
        pocket_atoms = structure[pocket_mask]

        # No built in AtomSet -> Block, so do it va StringIO
        string_buffer = StringIO()
        pdb_file = pdb.PDBFile()

        # Set the structure
        pdb_file.set_structure(pocket_atoms)

        pdb_file.write(string_buffer)
        pdb_string = string_buffer.getvalue()

        # Close the buffer
        string_buffer.close()

        return self.from_block(block_content=pdb_string, block_type="pdb")

    @classmethod
    def from_pocket_finder_results(
        cls,
        pocket_finder_results_dir: str | Path,
    ) -> List["Pocket"]:
        """Create a list of Pocket objects from pocket finder results directory.

        Args:
            pocket_finder_results_dir: Directory containing pocket finder results
                with PDB files for each pocket and a CSV properties file.

        Returns:
            List of Pocket objects with properties from the CSV file.
        """
        # Convert to Path object for consistent handling
        results_dir = Path(pocket_finder_results_dir)

        # Find all PDB files in the directory
        pdb_files = list(results_dir.glob("*.pdb"))

        # Colors to cycle through for pockets
        colors = [
            "red",
            "green",
            "blue",
            "yellow",
            "orange",
            "gray",
            "purple",
            "cyan",
            "magenta",
            "lime",
        ]

        # Create Pocket objects from each PDB file
        pockets = []
        for idx, pdb_file in enumerate(pdb_files):
            # Create a Pocket object with the file path and name (without extension)
            pocket = cls(
                file_path=pdb_file,
                name=pdb_file.stem,
                pdb_id=None,  # Will be set from CSV if available
                props={},  # Initialize empty properties dictionary
                color=colors[idx % len(colors)],  # Cycle through colors
            )
            pockets.append(pocket)

        # Find the CSV properties file
        csv_files = list(results_dir.glob("*.csv"))
        if not csv_files:
            # If no CSV file, return pockets with just file and name
            return pockets

        # Use the first CSV file found
        properties_file = csv_files[0]

        try:
            # Read CSV file using pandas
            df = pd.read_csv(properties_file)

            # Map CSV columns to Pocket properties
            # Using 'pocket_file' column to match with PDB file names
            for pocket in pockets:
                # Get the filename without extension to match with CSV
                pdb_filename = os.path.basename(pocket.file_path)

                # Try to find a row in the CSV that matches this pocket file
                pocket_row = df[df["pocket_file"] == pdb_filename]

                if not pocket_row.empty:
                    # Add all properties from the CSV to the pocket's properties dictionary
                    for column in df.columns:
                        if column != "pocket_file":  # Skip the file column
                            value = pocket_row[column].iloc[0]

                            # Convert NumPy types to Python primitive types
                            if isinstance(value, np.integer):
                                value = int(value)
                            elif isinstance(value, np.floating):
                                value = float(value)
                            elif isinstance(value, np.bool_):
                                value = bool(value)
                            elif pd.isna(value):
                                value = None

                            pocket.props[column] = value
        except Exception:
            # If there's an error reading the CSV, just return the pockets with basic info
            pass

        return pockets

    @classmethod
    def from_ligand(cls, ligand: "Ligand", name: Optional[str] = None) -> "Pocket":
        """
        Create a Pocket instance from a Ligand instance.
        """
<<<<<<< HEAD
        pocket = cls(structure=structure, name=name, **kwargs)
        pocket._initialize_from_structure()
        return pocket

    def _initialize_from_block(self):
        """Initialize the pocket from block content."""
        try:
            self.structure = self.load_structure_from_block(
                self.block_content,
                self.block_type,
            )
            self._post_structure_initialization()

            # Save to file
            directory = Path(self.get_directory())
            self.file_path = directory / f"{self.name}.{self.block_type}"
            self.write_to_file(self.file_path)
        except Exception as e:
            raise RuntimeError(
                f"Failed to initialize pocket from block: {str(e)}"
            ) from e

    def _initialize_from_file(self):
        """Initialize the pocket from a file."""
        try:
            pocket_file_dir = self.get_directory()
            if str(pocket_file_dir) != str(self.file_path.parent):
                destination = Path(pocket_file_dir) / self.file_path.name
                shutil.copy2(self.file_path, destination)
                self.file_path = destination

            self.structure = self.load_structure_from_block(
                self.block_content, self.block_type
            )
            self._post_structure_initialization()
        except Exception as e:
            raise RuntimeError(
                f"Failed to initialize pocket from file: {str(e)}"
            ) from e

    def _initialize_from_structure(self):
        """Initialize the pocket from a structure array."""
        try:
            if isinstance(self.structure, AtomArrayStack):
                self.structure = self.structure[0]
            self._post_structure_initialization()

            # Save to file
            directory = Path(self.get_directory())
            self.file_path = directory / f"{self.name}.pdb"
            self.write_to_file(self.file_path)
        except Exception as e:
            raise RuntimeError(
                f"Failed to initialize pocket from structure: {str(e)}"
            ) from e

    def _post_structure_initialization(self):
        """Common initialization steps after structure is loaded."""
        if self.structure is None:
            raise ValueError("Structure could not be loaded.")

        if self.name is None:
            if self.file_path:
                self.name = self.file_path.stem
            else:
                self.name = "Unknown_Pocket"
                directory = Path(self.get_directory())
                num = len(list(directory.glob(f"{self.name}*")))
                self.name = f"{self.name}_{num + 1}"

        self.coordinates = self.structure.coord

    def load_structure_from_block(self, block_content: str, block_type: str):
        """
        Load a pocket structure from block content.

        Parameters:
        - block_content (str): String containing the pocket data.
        - block_type (str): Format of the block content ('pdb').

        Returns:
        - AtomArray: Loaded structure.

        Raises:
        - ValueError: If the block type is unsupported.
        """
        if block_type == "pdb":
            pdb_file = PDBFile.read(io.StringIO(block_content))
            structure = pdb_file.get_structure(model=1)
        else:
            raise ValueError(f"Unsupported block type: {block_type}")
        return structure

    def write_to_file(self, output_path: str, output_format: str = "pdb"):
        """
        Write the current state of the structure to a PDB file.

        Parameters:
        - file_path (str): Path where the pocket structure will be written.

        """

        def write_to_pdb_file(structure, output_path):
            pdb_file = PDBFile()
            pdb_file.set_structure(structure)
            pdb_file.write(output_path)

        try:
            path = Path(output_path)
            if not path.parent.exists():
                path.parent.mkdir(parents=True, exist_ok=True)

            if path.suffix.lower() != ".pdb":
                raise NotImplementedError("convert_file not implemented yet")
                # with tempfile.NamedTemporaryFile(delete=True) as temp:
                #     write_to_pdb_file(self.structure, temp.name)
                #     convert_file("pdb", temp.name, output_format, output_path)
            else:
                write_to_pdb_file(self.structure, output_path)

        except Exception as e:
            raise RuntimeError(
                f"Failed to write structure to file {output_path}: {str(e)}"
            ) from e
=======
        return cls.from_pdb_file(str(ligand.to_pdb()), name=name)

    def to_pdb_file(self, output_path: str):
        """Write coordinates to a PDB file."""
        if self.coordinates is None:
            raise ValueError("No coordinates available to write to file")

        path = Path(output_path)
        if not path.parent.exists():
            path.parent.mkdir(parents=True, exist_ok=True)

        with open(output_path, "w") as f:
            f.write("HEADER    POCKET COORDINATES\n")
            for i, coord in enumerate(self.coordinates):
                x, y, z = coord
                f.write(
                    f"ATOM  {i + 1:5d}  CA  UNK A{i + 1:4d}    {x:8.3f}{y:8.3f}{z:8.3f}  1.00  0.00           C\n"
                )
            f.write("END\n")
>>>>>>> 8a762054

    @jupyter_visualization
    def show(self):
        """show the pocket in a jupyter notebook"""

        pocket_paths = [str(self.file_path)]
        pocket_names = ["Name: " + self.name + " | " + str(self.props)]

        viewer = ProteinViewer("", format="pdb")

        pocket_config = viewer.get_pocket_visualization_config()
        # Ensure self.index is within the bounds of surface_colors
        if self.index >= len(pocket_config.surface_colors):
            self.index = 0  # Default to the first color if out of bounds

        pocket_config.surface_colors = [pocket_config.surface_colors[self.index]]
        print(
            "\n|\n".join(
                colored("■", pocket_config.surface_colors[0]) + " " + pocket_name
                for pocket_name in pocket_names
            )
        )

        return viewer.render_protein_with_pockets(
            pocket_paths=pocket_paths, pocket_config=pocket_config
        )

    def __str__(self):
        properties_line = ""
        if self.props:
            properties_line = (
                f"  Volume: {self.props.get('volume', 'N/A')}Å³, "
                f"Total SASA: {self.props.get('total_SASA', 'N/A')}, "
                f"Polar SASA: {self.props.get('polar_SASA', 'N/A')}, "
                f"Polar/Apolar SASA ratio: {self.props.get('polar_apolar_SASA_ratio', 'N/A')}, "
                f"Hydrophobicity: {self.props.get('hydrophobicity', 'N/A')}, "
                f"Polarity: {self.props.get('polarity', 'N/A')}, "
                f"Drugability score: {self.props.get('drugability_score', 'N/A')}"
            )

        return (
            f"Pocket:\n  Name: {self.name}\n{properties_line}  File: {self.file_path}\n"
            "Available Fields: {file_path, name, coordinates, color, props}"
        )

    @staticmethod
    def get_directory() -> str:
        """
        Get the pockets directory path.

        Returns:
            str: The path to the pockets directory.
        """
        return str(Path(POCKETS_BASE_DIR).expanduser())

    def update_coordinates(self, coords: np.ndarray):
        """update coordinates of the pocket"""

        self.coordinates = coords<|MERGE_RESOLUTION|>--- conflicted
+++ resolved
@@ -14,21 +14,19 @@
 """
 
 from dataclasses import dataclass, field
-<<<<<<< HEAD
+
 import io
 from io import StringIO
-=======
->>>>>>> 8a762054
+
 import os
 from pathlib import Path
 from typing import Any, Dict, List, Optional
 
-<<<<<<< HEAD
+
 import biotite.structure as struc
 from biotite.structure import AtomArrayStack
 import biotite.structure.io.pdb as pdb
-=======
->>>>>>> 8a762054
+
 from biotite.structure.io.pdb import PDBFile
 from deeporigin_molstar import ProteinViewer
 import numpy as np
@@ -351,132 +349,6 @@
         """
         Create a Pocket instance from a Ligand instance.
         """
-<<<<<<< HEAD
-        pocket = cls(structure=structure, name=name, **kwargs)
-        pocket._initialize_from_structure()
-        return pocket
-
-    def _initialize_from_block(self):
-        """Initialize the pocket from block content."""
-        try:
-            self.structure = self.load_structure_from_block(
-                self.block_content,
-                self.block_type,
-            )
-            self._post_structure_initialization()
-
-            # Save to file
-            directory = Path(self.get_directory())
-            self.file_path = directory / f"{self.name}.{self.block_type}"
-            self.write_to_file(self.file_path)
-        except Exception as e:
-            raise RuntimeError(
-                f"Failed to initialize pocket from block: {str(e)}"
-            ) from e
-
-    def _initialize_from_file(self):
-        """Initialize the pocket from a file."""
-        try:
-            pocket_file_dir = self.get_directory()
-            if str(pocket_file_dir) != str(self.file_path.parent):
-                destination = Path(pocket_file_dir) / self.file_path.name
-                shutil.copy2(self.file_path, destination)
-                self.file_path = destination
-
-            self.structure = self.load_structure_from_block(
-                self.block_content, self.block_type
-            )
-            self._post_structure_initialization()
-        except Exception as e:
-            raise RuntimeError(
-                f"Failed to initialize pocket from file: {str(e)}"
-            ) from e
-
-    def _initialize_from_structure(self):
-        """Initialize the pocket from a structure array."""
-        try:
-            if isinstance(self.structure, AtomArrayStack):
-                self.structure = self.structure[0]
-            self._post_structure_initialization()
-
-            # Save to file
-            directory = Path(self.get_directory())
-            self.file_path = directory / f"{self.name}.pdb"
-            self.write_to_file(self.file_path)
-        except Exception as e:
-            raise RuntimeError(
-                f"Failed to initialize pocket from structure: {str(e)}"
-            ) from e
-
-    def _post_structure_initialization(self):
-        """Common initialization steps after structure is loaded."""
-        if self.structure is None:
-            raise ValueError("Structure could not be loaded.")
-
-        if self.name is None:
-            if self.file_path:
-                self.name = self.file_path.stem
-            else:
-                self.name = "Unknown_Pocket"
-                directory = Path(self.get_directory())
-                num = len(list(directory.glob(f"{self.name}*")))
-                self.name = f"{self.name}_{num + 1}"
-
-        self.coordinates = self.structure.coord
-
-    def load_structure_from_block(self, block_content: str, block_type: str):
-        """
-        Load a pocket structure from block content.
-
-        Parameters:
-        - block_content (str): String containing the pocket data.
-        - block_type (str): Format of the block content ('pdb').
-
-        Returns:
-        - AtomArray: Loaded structure.
-
-        Raises:
-        - ValueError: If the block type is unsupported.
-        """
-        if block_type == "pdb":
-            pdb_file = PDBFile.read(io.StringIO(block_content))
-            structure = pdb_file.get_structure(model=1)
-        else:
-            raise ValueError(f"Unsupported block type: {block_type}")
-        return structure
-
-    def write_to_file(self, output_path: str, output_format: str = "pdb"):
-        """
-        Write the current state of the structure to a PDB file.
-
-        Parameters:
-        - file_path (str): Path where the pocket structure will be written.
-
-        """
-
-        def write_to_pdb_file(structure, output_path):
-            pdb_file = PDBFile()
-            pdb_file.set_structure(structure)
-            pdb_file.write(output_path)
-
-        try:
-            path = Path(output_path)
-            if not path.parent.exists():
-                path.parent.mkdir(parents=True, exist_ok=True)
-
-            if path.suffix.lower() != ".pdb":
-                raise NotImplementedError("convert_file not implemented yet")
-                # with tempfile.NamedTemporaryFile(delete=True) as temp:
-                #     write_to_pdb_file(self.structure, temp.name)
-                #     convert_file("pdb", temp.name, output_format, output_path)
-            else:
-                write_to_pdb_file(self.structure, output_path)
-
-        except Exception as e:
-            raise RuntimeError(
-                f"Failed to write structure to file {output_path}: {str(e)}"
-            ) from e
-=======
         return cls.from_pdb_file(str(ligand.to_pdb()), name=name)
 
     def to_pdb_file(self, output_path: str):
@@ -496,7 +368,6 @@
                     f"ATOM  {i + 1:5d}  CA  UNK A{i + 1:4d}    {x:8.3f}{y:8.3f}{z:8.3f}  1.00  0.00           C\n"
                 )
             f.write("END\n")
->>>>>>> 8a762054
 
     @jupyter_visualization
     def show(self):
