--- conflicted
+++ resolved
@@ -16,14 +16,11 @@
 from deeporigin.drug_discovery.constants import tool_mapper
 from deeporigin.drug_discovery.structures.ligand import Ligand, ligands_to_dataframe
 from deeporigin.drug_discovery.workflow_step import WorkflowStep
-from deeporigin.exceptions import DeepOriginException
-<<<<<<< HEAD
+from deeporigin.exceptions import DeepOriginException0
 from deeporigin.tools.job import Job, get_dataframe
-=======
-from deeporigin.tools.job import Job
 from deeporigin.tools.utils import get_statuses_and_progress
 from deeporigin.utils.notebook import _in_marimo
->>>>>>> ba31546a
+
 
 
 class ABFE(WorkflowStep):
@@ -31,12 +28,9 @@
 
     Objects instantiated here are meant to be used within the Complex class."""
 
-<<<<<<< HEAD
     """tool version to use for ABFE"""
     tool_version = "0.2.4-directory-rc"
-=======
     _tool_key = "deeporigin.abfe-end-to-end"  # Tool key for ABFE jobs
->>>>>>> ba31546a
 
     def __init__(self, parent):
         super().__init__(parent)
