# Configuration

## On a Deep Origin workstation

On a Deep Origin workstation, no configuration is needed! Within a workstation, the Deep Origin CLI and Python client are automatically configured.

## On your local computer

To run this package outside of a Deep Origin workstation (for example, on your own computer), first you need to configure this package. After installing this package, run the following to configure your organization, replacing `org-id` with the ID of the Deep Origin organization that you would like to work with.

=== "python"


    ```python
<<<<<<< HEAD
    from_value deeporigin import config
    config.set_value("organization_id", "org-id")
=======
    from deeporigin import config
    config.set("organization_id", "org-id")
>>>>>>> 8e079663
    ```


=== "CLI"

    ```bash
    deeporigin config set organization_id [org-id]
    ```

## View configuration

To view the configuration for this package, run:

=== "python"

    ```python
    from deeporigin import config
    config.get_value()

    ```

=== "CLI"

    ```bash
    deeporigin config show
    ```

    This will display a table such as below:

    ```
    ╭─────────────────────────────┬─────────────────────────────────────╮
    │ Variable                    │ Value                               │
    ├─────────────────────────────┼─────────────────────────────────────┤
    │ organization_id             │ likely-aardvark-ewo                 │
    │ bench_id                    │ average-possum-3x3                  │
    │ env                         │ us-west-1                           │
    │ api_endpoint                │ https://os.prod.deeporigin.io/api   │
    │ nucleus_api_route           │ datahub-api/api/                    │
    │ auth_domain                 │ https://formicbio-dev.us.auth0.com  │
    │ auth_device_code_endpoint   │ oauth/device/code/                  │
    │ auth_token_endpoint         │ oauth/token/                        │
    │ auth_audience               │ https://os.deeporigin.io/api        │
    │ auth_grant_type             │ urn:ietf:params:device_code         │
    │ auth_client_id              │ <secret>                            │
    │ auth_client_secret          │ <secret>                            │
    │ variables_cache_filename    │ ~/variables.yml                     │
    │ feature_flags               │                                     │
    ╰─────────────────────────────┴─────────────────────────────────────╯
    ```<|MERGE_RESOLUTION|>--- conflicted
+++ resolved
@@ -12,13 +12,8 @@
 
 
     ```python
-<<<<<<< HEAD
-    from_value deeporigin import config
+    from deeporigin import config
     config.set_value("organization_id", "org-id")
-=======
-    from deeporigin import config
-    config.set("organization_id", "org-id")
->>>>>>> 8e079663
     ```
 
 
